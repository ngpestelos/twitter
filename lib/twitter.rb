--- conflicted
+++ resolved
@@ -35,10 +35,6 @@
   end
 
   def self.firehose(options = {})
-<<<<<<< HEAD
-    before_test(options)  
-=======
->>>>>>> ecb732a7
     perform_get("/statuses/public_timeline.json")
   end
 
@@ -47,19 +43,10 @@
   end
 
   def self.status(id,options={})
-<<<<<<< HEAD
-    before_test(options)  
-    perform_get("/statuses/show/#{id}.json")
-  end
-
-  def self.friend_ids(id,options={})
-    before_test(options)  
-=======
     perform_get("/statuses/show/#{id}.json")
   end
 
   def self.friend_ids(id,options={})	
->>>>>>> ecb732a7
     perform_get("/friends/ids/#{id}.json")
   end
 
@@ -79,18 +66,6 @@
 
   private
 
-<<<<<<< HEAD
-  def self.before_test(options)
-  configure_base_uri(options)
-  end
-
-  def self.configure_base_uri(options)
-    new_base_url = options[:api_endpoint]   
-    base_uri "#{new_base_url}/#{API_VERSION}" if new_base_url
-  end
-
-=======
->>>>>>> ecb732a7
   def self.perform_get(uri, options = {})
     base_uri self.api_endpoint
     make_friendly(get(uri, options))
