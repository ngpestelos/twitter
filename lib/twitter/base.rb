module Twitter
  class Base
    extend Forwardable
    
    def_delegators :client, :get, :post, :put, :delete
    
    attr_reader :client

    def initialize(client)
      @client = client
    end

    # Options: since_id, max_id, count, page, since
    def friends_timeline(query={})
      perform_get('/statuses/friends_timeline.json', :query => query)
    end
    
    # Options: id, user_id, screen_name, since_id, max_id, page, since, count

    def user_timeline(query={})
      perform_get('/statuses/user_timeline.json', :query => query)
    end

    def status(id)
      perform_get("/statuses/show/#{id}.json")
    end

    # Options: in_reply_to_status_id
    def update(status, query={})
      perform_post("/statuses/update.json", :body => {:status => status}.merge(query))
    end

    # DEPRECATED: Use #mentions instead
    #
    # Options: since_id, max_id, since, page
    def replies(query={})
      warn("DEPRECATED: #replies is deprecated by Twitter; use #mentions instead")
      perform_get('/statuses/replies.json', :query => query)
    end

    # Options: since_id, max_id, count, page
    def mentions(query={})
      perform_get('/statuses/mentions.json', :query => query)
    end

    def status_destroy(id)
      perform_post("/statuses/destroy/#{id}.json")
    end

    # Options: id, user_id, screen_name, page
    def friends(query={})
      perform_get('/statuses/friends.json', :query => query)
    end

    # Options: id, user_id, screen_name, page
    def followers(query={})
      perform_get('/statuses/followers.json', :query => query)
    end

    def user(id, query={})
      perform_get("/users/show/#{id}.json", :query => query)
    end

    # Options: since, since_id, page
    def direct_messages(query={})
      perform_get("/direct_messages.json", :query => query)
    end

    # Options: since, since_id, page
    def direct_messages_sent(query={})
      perform_get("/direct_messages/sent.json", :query => query)
    end

    def direct_message_create(user, text)
      perform_post("/direct_messages/new.json", :body => {:user => user, :text => text})
    end

    def direct_message_destroy(id)
      perform_post("/direct_messages/destroy/#{id}.json")
    end

    def friendship_create(id, follow=false)
      body = {}
      body.merge!(:follow => follow) if follow
      perform_post("/friendships/create/#{id}.json", :body => body)
    end

    def friendship_destroy(id)
      perform_post("/friendships/destroy/#{id}.json")
    end

    def friendship_exists?(a, b)
      perform_get("/friendships/exists.json", :query => {:user_a => a, :user_b => b})
    end

    # Options: id, user_id, screen_name
    def friend_ids(query={})
      perform_get("/friends/ids.json", :query => query, :mash => false)
    end

    # Options: id, user_id, screen_name
    def follower_ids(query={})
      perform_get("/followers/ids.json", :query => query, :mash => false)
    end

    def verify_credentials
      perform_get("/account/verify_credentials.json")
    end

    # Device must be sms, im or none
    def update_delivery_device(device)
      perform_post('/account/update_delivery_device.json', :body => {:device => device})
    end

    # One or more of the following must be present:
    #   profile_background_color, profile_text_color, profile_link_color,
    #   profile_sidebar_fill_color, profile_sidebar_border_color
    def update_profile_colors(colors={})
      perform_post('/account/update_profile_colors.json', :body => colors)
    end
<<<<<<< HEAD
    
    # file should respond to #read and #path
    def update_profile_background(file, tile = false)
      perform_post('/account/update_profile_background_image.json', build_multipart_bodies(:image => file).merge(:tile => tile))
    end
    
=======

>>>>>>> 465328b9
    def rate_limit_status
      perform_get('/account/rate_limit_status.json')
    end

    # One or more of the following must be present:
    #   name, email, url, location, description
    def update_profile(body={})
      perform_post('/account/update_profile.json', :body => body)
    end

    # Options: id, page
    def favorites(query={})
      perform_get('/favorites.json', :query => query)
    end

    def favorite_create(id)
      perform_post("/favorites/create/#{id}.json")
    end

    def favorite_destroy(id)
      perform_post("/favorites/destroy/#{id}.json")
    end

    def enable_notifications(id)
      perform_post("/notifications/follow/#{id}.json")
    end

    def disable_notifications(id)
      perform_post("/notifications/leave/#{id}.json")
    end

    def block(id)
      perform_post("/blocks/create/#{id}.json")
    end

    def unblock(id)
      perform_post("/blocks/destroy/#{id}.json")
    end

    def help
      perform_get('/help/test.json')
    end
    
<<<<<<< HEAD
    protected
      def self.mime_type(file)
        case 
          when file =~ /\.jpg/ then 'image/jpg'
          when file =~ /\.gif$/ then 'image/gif'
          when file =~ /\.png$/ then 'image/png'
          else 'application/octet-stream'
        end
      end
      def mime_type(f) self.class.mime_type(f) end
    
      CRLF = "\r\n"
      def self.build_multipart_bodies(parts)
        boundary = Time.now.to_i.to_s(16)
        body = ""
        parts.each do |key, value|
          esc_key = CGI.escape(key.to_s)
          body << "--#{boundary}#{CRLF}"
          if value.respond_to?(:read)
            body << "Content-Disposition: form-data; name=\"#{esc_key}\"; filename=\"#{File.basename(value.path)}\"#{CRLF}"
            body << "Content-Type: #{mime_type(value.path)}#{CRLF*2}"
            body << value.read
          else
            body << "Content-Disposition: form-data; name=\"#{esc_key}\"#{CRLF*2}#{value}"
          end
          body << CRLF
        end
        body << "--#{boundary}--#{CRLF*2}"
        {
          :body => body,
          :headers => {"Content-Type" => "multipart/form-data; boundary=#{boundary}"}
        }
      end
      def build_multipart_bodies(parts) self.class.build_multipart_bodies(parts) end
    
=======
    def list_create(list_owner_username, options)
      perform_post("/#{list_owner_username}/lists.json", :body => {:user => list_owner_username}.merge(options))
    end
    
    def list_update(list_owner_username, slug, options)
      perform_put("/#{list_owner_username}/lists/#{slug}.json", :body => options)
    end
    
    def list_delete(list_owner_username, slug)
      perform_delete("/#{list_owner_username}/lists/#{slug}.json")
    end
    
    def lists(list_owner_username=nil)
      path = "http://api.twitter.com/1"
      path += "/#{list_owner_username}" if list_owner_username
      path += "/lists.json"
      perform_get(path)
    end
    
    def list(list_owner_username, slug)
      perform_get("/#{list_owner_username}/lists/#{slug}.json")
    end
    
    def list_timeline(list_owner_username, slug)
      perform_get("/#{list_owner_username}/lists/#{slug}/statuses.json")
    end
    
    def memberships(list_owner_username)
      perform_get("/#{list_owner_username}/lists/memberships.json")
    end
    
    def list_members(list_owner_username, slug)
      perform_get("/#{list_owner_username}/#{slug}/members.json")
    end
    
    def list_add_member(list_owner_username, slug, new_id)
      perform_post("/#{list_owner_username}/#{slug}/members.json", :body => {:id => new_id})
    end
    
    def list_remove_member(list_owner_username, slug, id)
      perform_delete("/#{list_owner_username}/#{slug}/members.json", :body => {:id => id})
    end
    
    def is_list_member?(list_owner_username, slug, id)
      perform_get("/#{list_owner_username}/#{slug}/members/#{id}.json").error.nil?
    end
    
    def list_subscribers(list_owner_username, slug)
      perform_get("/#{list_owner_username}/#{slug}/subscribers.json")
    end
    
    def list_subscribe(list_owner_username, slug)
      perform_post("/#{list_owner_username}/#{slug}/subscribers.json")
    end
    
    def list_unsubscribe(list_owner_username, slug)
      perform_delete("/#{list_owner_username}/#{slug}/subscribers.json")
    end

>>>>>>> 465328b9
    private
      def perform_get(path, options={})
        Twitter::Request.get(self, path, options)
      end

      def perform_post(path, options={})
        Twitter::Request.post(self, path, options)
      end
      
      def perform_put(path, options={})
        Twitter::Request.put(self, path, options)
      end
      
      def perform_delete(path, options={})
        Twitter::Request.delete(self, path, options)
      end
  end
end<|MERGE_RESOLUTION|>--- conflicted
+++ resolved
@@ -118,16 +118,12 @@
     def update_profile_colors(colors={})
       perform_post('/account/update_profile_colors.json', :body => colors)
     end
-<<<<<<< HEAD
     
     # file should respond to #read and #path
     def update_profile_background(file, tile = false)
       perform_post('/account/update_profile_background_image.json', build_multipart_bodies(:image => file).merge(:tile => tile))
     end
     
-=======
-
->>>>>>> 465328b9
     def rate_limit_status
       perform_get('/account/rate_limit_status.json')
     end
@@ -171,43 +167,6 @@
       perform_get('/help/test.json')
     end
     
-<<<<<<< HEAD
-    protected
-      def self.mime_type(file)
-        case 
-          when file =~ /\.jpg/ then 'image/jpg'
-          when file =~ /\.gif$/ then 'image/gif'
-          when file =~ /\.png$/ then 'image/png'
-          else 'application/octet-stream'
-        end
-      end
-      def mime_type(f) self.class.mime_type(f) end
-    
-      CRLF = "\r\n"
-      def self.build_multipart_bodies(parts)
-        boundary = Time.now.to_i.to_s(16)
-        body = ""
-        parts.each do |key, value|
-          esc_key = CGI.escape(key.to_s)
-          body << "--#{boundary}#{CRLF}"
-          if value.respond_to?(:read)
-            body << "Content-Disposition: form-data; name=\"#{esc_key}\"; filename=\"#{File.basename(value.path)}\"#{CRLF}"
-            body << "Content-Type: #{mime_type(value.path)}#{CRLF*2}"
-            body << value.read
-          else
-            body << "Content-Disposition: form-data; name=\"#{esc_key}\"#{CRLF*2}#{value}"
-          end
-          body << CRLF
-        end
-        body << "--#{boundary}--#{CRLF*2}"
-        {
-          :body => body,
-          :headers => {"Content-Type" => "multipart/form-data; boundary=#{boundary}"}
-        }
-      end
-      def build_multipart_bodies(parts) self.class.build_multipart_bodies(parts) end
-    
-=======
     def list_create(list_owner_username, options)
       perform_post("/#{list_owner_username}/lists.json", :body => {:user => list_owner_username}.merge(options))
     end
@@ -267,7 +226,41 @@
       perform_delete("/#{list_owner_username}/#{slug}/subscribers.json")
     end
 
->>>>>>> 465328b9
+  protected
+    def self.mime_type(file)
+      case 
+        when file =~ /\.jpg/ then 'image/jpg'
+        when file =~ /\.gif$/ then 'image/gif'
+        when file =~ /\.png$/ then 'image/png'
+        else 'application/octet-stream'
+      end
+    end
+    def mime_type(f) self.class.mime_type(f) end
+  
+    CRLF = "\r\n"
+    def self.build_multipart_bodies(parts)
+      boundary = Time.now.to_i.to_s(16)
+      body = ""
+      parts.each do |key, value|
+        esc_key = CGI.escape(key.to_s)
+        body << "--#{boundary}#{CRLF}"
+        if value.respond_to?(:read)
+          body << "Content-Disposition: form-data; name=\"#{esc_key}\"; filename=\"#{File.basename(value.path)}\"#{CRLF}"
+          body << "Content-Type: #{mime_type(value.path)}#{CRLF*2}"
+          body << value.read
+        else
+          body << "Content-Disposition: form-data; name=\"#{esc_key}\"#{CRLF*2}#{value}"
+        end
+        body << CRLF
+      end
+      body << "--#{boundary}--#{CRLF*2}"
+      {
+        :body => body,
+        :headers => {"Content-Type" => "multipart/form-data; boundary=#{boundary}"}
+      }
+    end
+    def build_multipart_bodies(parts) self.class.build_multipart_bodies(parts) end
+
     private
       def perform_get(path, options={})
         Twitter::Request.get(self, path, options)
