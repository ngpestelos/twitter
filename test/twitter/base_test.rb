--- conflicted
+++ resolved
@@ -396,13 +396,8 @@
       end
 
       should "be able to view a members list subscriptions" do
-<<<<<<< HEAD
-        stub_get("/1/pengwynn/lists/subscriptions.json", "list_subscriptions.json")
-        subscriptions = @twitter.list_subscriptions("pengwynn").lists
-=======
         stub_get('/1/pengwynn/lists/subscriptions.json', 'list_subscriptions.json')
         subscriptions = @twitter.subscriptions('pengwynn').lists
->>>>>>> d5f0b584
         subscriptions.size.should == 1
         subscriptions.first.full_name.should == "@chriseppstein/sass-users"
         subscriptions.first.slug.should == "sass-users"
