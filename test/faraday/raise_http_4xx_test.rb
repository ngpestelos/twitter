require 'test_helper'

class RaiseHttp4xxTest < Test::Unit::TestCase
  context "RaiseHttp4xx" do
    %w(json xml).each do |format|
      context "with request format #{format}" do
        setup do
          Twitter.format = format
        end

        should "raise BadRequest when rate limited" do
          stub_get("statuses/show/400.#{format}", "bad_request.#{format}", :format => format, :status => 400)
          assert_raise Twitter::BadRequest do
            client = Twitter::Unauthenticated.new
            client.status(400)
          end
        end

        should "raise Unauthorized for a request to a protected user's timeline" do
          stub_get("statuses/user_timeline.#{format}?screen_name=protected", "unauthorized.#{format}", :format => format, :status => 401)
          assert_raise Twitter::Unauthorized do
<<<<<<< HEAD
            client = Twitter::Unauthenticated.new
            client.timeline('protected')
=======
            Twitter.user_timeline('protected')
>>>>>>> 44cf0d96
          end
        end

        should "raise Forbidden when update limited" do
          stub_post("statuses/update.#{format}", "forbidden.#{format}", :format => format, :status => 403)
          assert_raise Twitter::Forbidden do
            Twitter.update('@noradio working on implementing #NewTwitter API methods in the twitter gem. Twurl is making it easy. Thank you!')
          end
        end

        should "raise NotFound for a request to a deleted or nonexistent status" do
          stub_get("statuses/show/404.#{format}", "not_found.#{format}", :format => format, :status => 404)
          assert_raise Twitter::NotFound do
            client = Twitter::Unauthenticated.new
            client.status(404)
          end
        end
      end
    end
  end
end<|MERGE_RESOLUTION|>--- conflicted
+++ resolved
@@ -6,40 +6,34 @@
       context "with request format #{format}" do
         setup do
           Twitter.format = format
+          @client = Twitter::Client.new
         end
 
         should "raise BadRequest when rate limited" do
           stub_get("statuses/show/400.#{format}", "bad_request.#{format}", :format => format, :status => 400)
           assert_raise Twitter::BadRequest do
-            client = Twitter::Unauthenticated.new
-            client.status(400)
+            @client.status(400)
           end
         end
 
         should "raise Unauthorized for a request to a protected user's timeline" do
           stub_get("statuses/user_timeline.#{format}?screen_name=protected", "unauthorized.#{format}", :format => format, :status => 401)
           assert_raise Twitter::Unauthorized do
-<<<<<<< HEAD
-            client = Twitter::Unauthenticated.new
-            client.timeline('protected')
-=======
-            Twitter.user_timeline('protected')
->>>>>>> 44cf0d96
+            @client.user_timeline('protected')
           end
         end
 
         should "raise Forbidden when update limited" do
           stub_post("statuses/update.#{format}", "forbidden.#{format}", :format => format, :status => 403)
           assert_raise Twitter::Forbidden do
-            Twitter.update('@noradio working on implementing #NewTwitter API methods in the twitter gem. Twurl is making it easy. Thank you!')
+            @client.update('@noradio working on implementing #NewTwitter API methods in the twitter gem. Twurl is making it easy. Thank you!')
           end
         end
 
         should "raise NotFound for a request to a deleted or nonexistent status" do
           stub_get("statuses/show/404.#{format}", "not_found.#{format}", :format => format, :status => 404)
           assert_raise Twitter::NotFound do
-            client = Twitter::Unauthenticated.new
-            client.status(404)
+            @client.status(404)
           end
         end
       end
