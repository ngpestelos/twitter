require 'test/unit'
require 'pathname'
require 'rubygems'

gem 'thoughtbot-shoulda', '>= 2.10.1'
gem 'jnunemaker-matchy', '0.4.0'
gem 'mocha', '0.9.4'
gem 'fakeweb', '>= 1.2.5'

require 'shoulda'
require 'matchy'
require 'mocha'
require 'fakeweb'

FakeWeb.allow_net_connect = false

dir = (Pathname(__FILE__).dirname + '../lib').expand_path
require dir + 'twitter'

class Test::Unit::TestCase
end

def fixture_file(filename)
  return '' if filename == ''
  file_path = File.expand_path(File.dirname(__FILE__) + '/fixtures/' + filename)
  File.read(file_path)
end

def twitter_url(url)
  url =~ /^http/ ? url : "http://twitter.com:80#{url}"
end

def stub_get(url, filename, status=nil)
  options = {:body => fixture_file(filename)}
  options.merge!({:status => status}) unless status.nil?
  
  FakeWeb.register_uri(:get, twitter_url(url), options)
end

def stub_post(url, filename)
  FakeWeb.register_uri(:post, twitter_url(url), :body => fixture_file(filename))
<<<<<<< HEAD
end

def stub_put(url, filename)
  FakeWeb.register_uri(:put, twitter_url(url), :body => fixture_file(filename))
end

def stub_delete(url, filename)
  FakeWeb.register_uri(:delete, twitter_url(url), :body => fixture_file(filename))
=======
>>>>>>> e0ee7884
end<|MERGE_RESOLUTION|>--- conflicted
+++ resolved
@@ -39,7 +39,6 @@
 
 def stub_post(url, filename)
   FakeWeb.register_uri(:post, twitter_url(url), :body => fixture_file(filename))
-<<<<<<< HEAD
 end
 
 def stub_put(url, filename)
@@ -48,6 +47,5 @@
 
 def stub_delete(url, filename)
   FakeWeb.register_uri(:delete, twitter_url(url), :body => fixture_file(filename))
-=======
->>>>>>> e0ee7884
+
 end