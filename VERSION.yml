--- 
:major: 0
:minor: 9
:build: 
<<<<<<< HEAD
:patch: 3
=======
:patch: 4
>>>>>>> eec4833c
<|MERGE_RESOLUTION|>--- conflicted
+++ resolved
@@ -1,9 +1,4 @@
 --- 
 :major: 0
 :minor: 9
-:build: 
-<<<<<<< HEAD
-:patch: 3
-=======
-:patch: 4
->>>>>>> eec4833c
+:patch: 4