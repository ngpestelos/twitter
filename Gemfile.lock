PATH
  remote: .
  specs:
    twitter (0.9.12)
      addressable (~> 2.2.1)
      faraday (~> 0.4.6)
      faraday_middleware (~> 0.0.5)
      hashie (~> 0.4.0)
      oauth (~> 0.4.3)

GEM
  remote: http://rubygems.org/
  specs:
    addressable (2.2.1)
    fakeweb (1.3.0)
    faraday (0.4.6)
      addressable (>= 2.1.1)
      rack (>= 1.0.1)
    faraday_middleware (0.0.5)
      faraday (~> 0.4.5)
      hashie (~> 0.4.0)
      multi_json (~> 0.0.4)
      oauth2 (~> 0.0.13)
    hashie (0.4.0)
<<<<<<< HEAD
    httparty (0.6.1)
      crack (= 0.1.8)
=======
>>>>>>> 8f4c5ffc
    json (1.4.6)
    mocha (0.9.8)
      rake
    multi_json (0.0.4)
    oauth (0.4.3)
    oauth2 (0.0.13)
      faraday (~> 0.4.1)
      multi_json (>= 0.0.4)
    rack (1.2.1)
    rake (0.8.7)
    shoulda (2.11.3)

PLATFORMS
  ruby

DEPENDENCIES
  addressable (~> 2.2.1)
  fakeweb (~> 1.3.0)
  faraday (~> 0.4.6)
  faraday_middleware (~> 0.0.5)
  hashie (~> 0.4.0)
<<<<<<< HEAD
  httparty (~> 0.6.1)
=======
>>>>>>> 8f4c5ffc
  json (~> 1.4.6)
  mocha (~> 0.9.8)
  oauth (~> 0.4.3)
  shoulda (~> 2.11.3)
  twitter!<|MERGE_RESOLUTION|>--- conflicted
+++ resolved
@@ -22,11 +22,6 @@
       multi_json (~> 0.0.4)
       oauth2 (~> 0.0.13)
     hashie (0.4.0)
-<<<<<<< HEAD
-    httparty (0.6.1)
-      crack (= 0.1.8)
-=======
->>>>>>> 8f4c5ffc
     json (1.4.6)
     mocha (0.9.8)
       rake
@@ -48,10 +43,6 @@
   faraday (~> 0.4.6)
   faraday_middleware (~> 0.0.5)
   hashie (~> 0.4.0)
-<<<<<<< HEAD
-  httparty (~> 0.6.1)
-=======
->>>>>>> 8f4c5ffc
   json (~> 1.4.6)
   mocha (~> 0.9.8)
   oauth (~> 0.4.3)
